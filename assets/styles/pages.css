/**
 * Page-Specific Styles - Volleyrank Theme
 * 
 * Volleyrank-inspired page layouts with:
 * - Clean, organized sections
 * - Consistent spacing and borders
 * - Professional data presentation
 * - Mobile-optimized layouts
 * 
 * @version 5.1.0
 * @theme Volleyrank Dark
 */

/* =============================================================================
   Settings Page - Player Management
   ============================================================================= */

.add-player-section {
    background-color: var(--color-surface-raised);
    border: 1px solid var(--color-border-default);
    border-radius: var(--radius-lg);
    padding: var(--spacing-8);
    margin-bottom: var(--spacing-8);
}

.player-form {
    max-width: 800px;
}

.form-row {
    display: grid;
    gap: var(--spacing-4);
    margin-bottom: var(--spacing-6);
}

@media (min-width: 768px) {
    .form-row {
        grid-template-columns: repeat(2, 1fr);
    }
}

/* Players Section */
.players-section {
    margin-top: var(--spacing-8);
}

.players-section h3 {
    font-size: var(--font-size-xl);
    font-weight: var(--font-weight-semibold);
    color: var(--color-text-primary);
    margin-bottom: var(--spacing-6);
    padding-bottom: var(--spacing-4);
    border-bottom: 1px solid var(--color-border-default);
}

/* Players Grid */
.players-grid {
    display: grid;
    grid-template-columns: repeat(auto-fill, minmax(300px, 1fr));
    gap: var(--spacing-6);
}

/* Position Stats */
.position-stats {
    display: grid;
    grid-template-columns: repeat(auto-fit, minmax(120px, 1fr));
    gap: var(--spacing-4);
    margin-bottom: var(--spacing-6);
}

/* =============================================================================
   Compare Page - Head-to-Head Interface
   ============================================================================= */

.position-selector {
    margin-bottom: var(--spacing-8);
    padding: var(--spacing-6);
    background-color: var(--color-surface-raised);
    border: 1px solid var(--color-border-default);
    border-radius: var(--radius-lg);
}

.position-selector label {
    display: block;
    font-size: var(--font-size-sm);
    font-weight: var(--font-weight-medium);
    color: var(--color-text-primary);
    margin-bottom: var(--spacing-3);
}

/* Progress Section - IMPROVED */
.progress-section {
    background-color: var(--color-surface-raised);
    border: 1px solid var(--color-border-default);
    border-radius: var(--radius-lg);
    padding: var(--spacing-6);
    margin-bottom: var(--spacing-8);
}

.progress-section h3 {
    margin-bottom: var(--spacing-5);
    font-size: var(--font-size-lg);
    font-weight: var(--font-weight-semibold);
    color: var(--color-text-primary);
}

.progress-bars {
    display: flex;
    flex-direction: column;
    gap: var(--spacing-3);
}

.progress-item {
    display: flex;
    flex-direction: column;
    gap: var(--spacing-2);
    padding: var(--spacing-3) var(--spacing-4);
    background-color: var(--color-surface-base);
    border: 1px solid var(--color-border-default);
    border-radius: var(--radius-md);
    transition: all 0.2s ease;
    cursor: default;
}

.progress-item:hover {
    border-color: var(--color-border-strong);
}

.progress-item.disabled {
    opacity: 0.5;
    background-color: var(--color-bg-secondary);
    cursor: not-allowed;
}

.progress-item.disabled:hover {
    border-color: var(--color-border-default);
}

.progress-item.current-position {
    border-left: 3px solid var(--color-brand-primary);
    background-color: var(--color-surface-interactive);
}

.progress-item.current-position .progress-header span:first-child {
    color: var(--color-brand-primary);
}

.progress-header {
    display: flex;
    justify-content: space-between;
    align-items: center;
    font-size: var(--font-size-sm);
    gap: var(--spacing-3);
}

.progress-header span:first-child {
    font-weight: var(--font-weight-semibold);
    color: var(--color-text-primary);
    display: flex;
    align-items: center;
    gap: var(--spacing-2);
    flex: 1;
    min-width: 0;
}

.progress-stats {
    display: flex;
    align-items: center;
    gap: var(--spacing-3);
    font-family: var(--font-family-mono);
    font-size: var(--font-size-xs);
    flex-shrink: 0;
}

.progress-count {
    color: var(--color-text-secondary);
    font-weight: var(--font-weight-medium);
}

.progress-percentage {
    color: var(--color-brand-primary);
    font-weight: var(--font-weight-semibold);
    min-width: 40px;
    text-align: right;
}

.progress-percentage.complete {
    color: var(--color-success);
}

.progress-status {
    color: var(--color-warning);
    font-size: var(--font-size-xs);
    font-weight: var(--font-weight-medium);
}

/* Progress Bar */
.progress-bar {
    width: 100%;
    height: 6px;
    background-color: var(--color-border-default);
    border-radius: var(--radius-sm);
    overflow: hidden;
    position: relative;
    border: 1px solid var(--color-border-subtle);
}

.progress-fill {
    height: 100%;
    background: var(--color-brand-primary);
    border-radius: var(--radius-sm);
    transition: width 0.4s cubic-bezier(0.4, 0, 0.2, 1);
    position: relative;
}

.progress-fill.complete {
    background: var(--color-success);
}

/* Comparison Area */
.comparison-area {
    background-color: var(--color-surface-raised);
    border: 1px solid var(--color-border-default);
    border-radius: var(--radius-lg);
    padding: var(--spacing-8);
    margin-bottom: var(--spacing-8);
    min-height: 400px;
    display: flex;
    flex-direction: column;
    align-items: center;
    justify-content: center;
    position: relative;
}

.comparison-info {
    text-align: center;
    margin-bottom: var(--spacing-8);
    font-size: var(--font-size-base);
    color: var(--color-text-secondary);
}

.comparison-info strong {
    color: var(--color-brand-primary);
    font-weight: var(--font-weight-semibold);
}

.comparison-cards {
    display: flex;
    gap: var(--spacing-8);
    align-items: center;
    justify-content: center;
    flex-wrap: wrap;
    width: 100%;
    max-width: 900px;
}

.player-card.clickable {
    cursor: pointer;
    max-width: 280px;
    flex: 1;
    min-width: 250px;
}

/* Comparison Progress Indicator */
.comparison-progress {
    margin-top: var(--spacing-6);
    padding: var(--spacing-4);
    background-color: var(--color-surface-base);
    border: 1px solid var(--color-border-default);
    border-radius: var(--radius-md);
}

.comparison-progress h4 {
    font-size: var(--font-size-base);
    font-weight: var(--font-weight-semibold);
    color: var(--color-text-primary);
    margin-bottom: var(--spacing-3);
}

/* Player Info in Comparison */
.player-name {
    text-align: center;
    font-size: var(--font-size-lg);
    font-weight: var(--font-weight-semibold);
    color: var(--color-text-primary);
    margin-bottom: var(--spacing-2);
}

.player-position {
    text-align: center;
    color: var(--color-text-tertiary);
    font-size: var(--font-size-xs);
    text-transform: uppercase;
    letter-spacing: var(--letter-spacing-wide);
    margin-bottom: var(--spacing-3);
    font-weight: var(--font-weight-medium);
}

.player-rating {
    text-align: center;
    font-size: var(--font-size-2xl);
    font-weight: var(--font-weight-bold);
    color: var(--color-brand-primary);
    margin-top: var(--spacing-4);
    font-family: var(--font-family-mono);
}

.player-comparisons {
    text-align: center;
    font-size: var(--font-size-sm);
    color: var(--color-text-tertiary);
    margin-top: var(--spacing-2);
}

/* Stats Section */
.stats-section {
    display: grid;
    grid-template-columns: repeat(auto-fit, minmax(200px, 1fr));
    gap: var(--spacing-4);
}

/* =============================================================================
   Rankings Page - Leaderboard Display
   ============================================================================= */

.rankings-grid {
    display: grid;
    grid-template-columns: repeat(auto-fit, minmax(320px, 1fr));
    gap: var(--spacing-6);
}

.ranking-card {
    background-color: var(--color-surface-raised);
    border: 1px solid var(--color-border-default);
    border-radius: var(--radius-lg);
    padding: var(--spacing-6);
    transition: var(--transition-default);
}

.ranking-card:hover {
    border-color: var(--color-border-strong);
}

.ranking-title {
    font-size: var(--font-size-lg);
    font-weight: var(--font-weight-semibold);
    color: var(--color-text-primary);
    margin-bottom: var(--spacing-6);
    padding-bottom: var(--spacing-3);
    border-bottom: 1px solid var(--color-border-default);
    display: flex;
    align-items: center;
    gap: var(--spacing-3);
}

.ranking-list {
    display: flex;
    flex-direction: column;
    gap: var(--spacing-3);
}

/* =============================================================================
   Teams Page - Team Builder Interface
   ============================================================================= */

.team-builder {
    background-color: var(--color-surface-raised);
    border: 1px solid var(--color-border-default);
    border-radius: var(--radius-lg);
    padding: var(--spacing-6);
    margin-bottom: var(--spacing-8);
}

.builder-settings {
    max-width: 800px;
<<<<<<< HEAD
=======
    margin: 0;
>>>>>>> b1c7baa8
}

.builder-settings h3 {
    margin: var(--spacing-6) 0 var(--spacing-4) 0;
    font-size: var(--font-size-lg);
    font-weight: var(--font-weight-semibold);
    color: var(--color-text-primary);
}

/* Improved form groups in team builder */
.builder-settings .form-group {
    margin-bottom: var(--spacing-6);
}

.builder-settings .form-group label {
    display: block;
    font-size: var(--font-size-sm);
    font-weight: var(--font-weight-medium);
    color: var(--color-text-primary);
    margin-bottom: var(--spacing-2);
}

/* Main section label styled as h3 */
.builder-settings .form-group label.section-label {
    font-size: var(--font-size-lg);
    font-weight: var(--font-weight-semibold);
    margin-bottom: var(--spacing-3);
}

.composition-grid {
    display: grid;
    grid-template-columns: repeat(auto-fit, minmax(150px, 1fr));
    gap: var(--spacing-4);
    margin-bottom: var(--spacing-8);
}

.composition-item {
    display: flex;
    align-items: center;
    justify-content: space-between;
    gap: var(--spacing-3);
    padding: var(--spacing-3);
    background-color: var(--color-surface-base);
    border: 1px solid var(--color-border-default);
    border-radius: var(--radius-md);
    transition: var(--transition-default);
}

.composition-item:hover {
    background-color: var(--color-surface-overlay);
    border-color: var(--color-border-strong);
}

.composition-item label {
    font-weight: var(--font-weight-semibold);
    font-size: var(--font-size-sm);
    color: var(--color-text-primary);
    margin: 0;
}

.builder-info {
    text-align: left;
    font-size: var(--font-size-base);
    color: var(--color-text-secondary);
    margin-bottom: var(--spacing-8);
    padding: var(--spacing-4);
    background-color: var(--color-surface-base);
    border: 1px solid var(--color-border-default);
    border-radius: var(--radius-md);
}

.builder-info span {
    font-weight: var(--font-weight-bold);
    color: var(--color-brand-primary);
    font-size: var(--font-size-lg);
}

/* Teams Result */
.teams-result {
    margin-top: var(--spacing-8);
    animation: fadeIn var(--duration-default) ease;
}

@keyframes fadeIn {
    from { opacity: 0; }
    to { opacity: 1; }
}

.result-header {
    display: flex;
    justify-content: space-between;
    align-items: center;
    margin-bottom: var(--spacing-6);
    flex-wrap: wrap;
    gap: var(--spacing-4);
}

.result-header h3 {
    font-size: var(--font-size-lg);
    font-weight: var(--font-weight-semibold);
    color: var(--color-text-primary);
    margin: 0;
}

.result-controls {
    display: flex;
    gap: var(--spacing-4);
    align-items: center;
    flex-wrap: wrap;
}

.result-info {
    display: flex;
    gap: var(--spacing-4);
    margin-bottom: var(--spacing-8);
    flex-wrap: wrap;
}

.teams-grid {
    display: grid;
    grid-template-columns: repeat(auto-fit, minmax(320px, 1fr));
    gap: var(--spacing-6);
}

.team-card {
    background-color: var(--color-surface-raised);
    border: 1px solid var(--color-border-default);
    border-radius: var(--radius-lg);
    padding: var(--spacing-6);
    transition: var(--transition-default);
}

.team-card:hover {
    border-color: var(--color-border-strong);
}

.team-header {
    display: flex;
    justify-content: space-between;
    align-items: center;
    margin-bottom: var(--spacing-6);
    padding-bottom: var(--spacing-4);
    border-bottom: 1px solid var(--color-border-default);
}

.team-header h4 {
    font-size: var(--font-size-xl);
    font-weight: var(--font-weight-bold);
    color: var(--color-text-primary);
}

.team-rating {
    font-size: var(--font-size-sm);
    color: var(--color-text-tertiary);
    font-family: var(--font-family-mono);
}

.team-players {
    display: flex;
    flex-direction: column;
    gap: var(--spacing-3);
}

.team-player {
    display: flex;
    justify-content: space-between;
    align-items: center;
    padding: var(--spacing-3);
    border-radius: var(--radius-md);
    background-color: var(--color-surface-base);
    border: 1px solid transparent;
    transition: var(--transition-default);
}

.team-player:hover {
    border-color: var(--color-border-strong);
}

.player-info {
    flex: 1;
    min-width: 0;
}

.player-info .player-name {
    font-weight: var(--font-weight-semibold);
    font-size: var(--font-size-base);
    color: var(--color-text-primary);
    margin-bottom: var(--spacing-1);
    text-align: left;
}

.player-info .player-position {
    font-size: var(--font-size-xs);
    color: var(--color-text-tertiary);
    text-align: left;
    text-transform: uppercase;
    letter-spacing: var(--letter-spacing-wide);
}

.player-rating {
    font-size: var(--font-size-sm);
    font-weight: var(--font-weight-bold);
    color: var(--color-brand-primary);
    font-family: var(--font-family-mono);
}

/* =============================================================================
   Import/Export Modal
   ============================================================================= */

.import-modal-content {
    padding: 0;
}

.modal-description {
    color: var(--color-text-secondary);
    margin-bottom: var(--spacing-6);
    line-height: var(--line-height-relaxed);
}

.format-example {
    margin-bottom: var(--spacing-6);
}

.format-example strong {
    display: block;
    margin-bottom: var(--spacing-2);
    color: var(--color-text-primary);
    font-size: var(--font-size-sm);
    text-transform: uppercase;
    letter-spacing: var(--letter-spacing-wide);
}

.code-block {
    background-color: var(--color-bg-primary);
    border: 1px solid var(--color-border-default);
    border-radius: var(--radius-md);
    padding: var(--spacing-4);
    font-family: var(--font-family-mono);
    font-size: var(--font-size-xs);
    color: var(--color-text-primary);
    overflow-x: auto;
    white-space: pre;
}

.file-input {
    width: 100%;
    padding: var(--spacing-3);
    font-size: var(--font-size-sm);
    background-color: var(--color-bg-primary);
    border: 1px solid var(--color-border-default);
    border-radius: var(--radius-md);
    color: var(--color-text-primary);
    transition: var(--transition-default);
}

.file-input:hover {
    border-color: var(--color-border-strong);
}

.import-textarea {
    width: 100%;
    font-family: var(--font-family-mono);
    font-size: var(--font-size-sm);
    min-height: 200px;
    background-color: var(--color-bg-primary);
    color: var(--color-text-primary);
    padding: var(--spacing-3);
    border: 1px solid var(--color-border-default);
    border-radius: var(--radius-md);
    resize: vertical;
}

.preview-success,
.preview-error {
    margin-top: var(--spacing-6);
    padding: var(--spacing-4);
    border-radius: var(--radius-md);
}

.preview-success {
    background-color: var(--color-success-light);
    border: 1px solid var(--color-success);
    color: var(--color-success);
}

.preview-error {
    background-color: var(--color-error-light);
    border: 1px solid var(--color-error);
    color: var(--color-error);
}

.preview-list {
    margin-top: var(--spacing-3);
    max-height: 150px;
    overflow-y: auto;
}

.preview-item {
    padding: var(--spacing-2) 0;
    font-size: var(--font-size-sm);
    color: var(--color-text-secondary);
}

/* =============================================================================
   Responsive Design
   ============================================================================= */

@media (max-width: 768px) {
    .add-player-section,
    .team-builder,
    .comparison-area {
        padding: var(--spacing-6);
    }

    .players-grid {
        grid-template-columns: 1fr;
    }

    .player-actions {
        flex-direction: column;
    }

    .player-actions .btn {
        width: 100%;
    }

    .comparison-cards {
        flex-direction: column;
        gap: var(--spacing-6);
    }

    .vs-divider {
        transform: rotate(90deg);
        margin: var(--spacing-4) 0;
    }

    .player-card.clickable,
    .settings-player-card {
        max-width: 100%;
    }
    
    .rankings-grid {
        grid-template-columns: 1fr;
    }
    
    .composition-grid {
        grid-template-columns: repeat(2, 1fr);
    }
    
    .teams-grid {
        grid-template-columns: 1fr;
    }
    
    .result-header {
        flex-direction: column;
        align-items: flex-start;
    }
    
    .result-controls {
        width: 100%;
        flex-direction: column;
    }

    .progress-section {
        padding: var(--spacing-4);
    }

    .progress-item {
        padding: var(--spacing-3);
    }

    .progress-header {
        font-size: var(--font-size-xs);
    }

    .progress-stats {
        gap: var(--spacing-2);
    }

    .progress-count,
    .progress-percentage {
        font-size: 0.7rem;
    }
}

@media (max-width: 544px) {
    .add-player-section,
    .team-builder,
    .comparison-area {
        padding: var(--spacing-4);
        border-radius: var(--radius-md);
    }

    .comparison-area {
        min-height: 350px;
        padding: var(--spacing-6);
    }

    .player-avatar {
        width: 56px;
        height: 56px;
        font-size: var(--font-size-xl);
    }

    .composition-grid {
        grid-template-columns: 1fr;
    }

    .player-card.clickable,
    .settings-player-card {
        min-width: 100%;
    }

    .player-rating {
        font-size: var(--font-size-xl);
    }
}

/* =============================================================================
   Print Styles
   ============================================================================= */

@media print {
    .form-actions,
    .form-actions-secondary,
    .player-actions,
    .result-controls,
    .position-selector,
    .progress-section,
    .comparison-area,
    .team-builder {
        display: none;
    }

    .players-grid,
    .rankings-grid,
    .teams-grid {
        grid-template-columns: 1fr;
        gap: var(--spacing-4);
    }

    .player-card,
    .settings-player-card,
    .ranking-card,
    .team-card {
        break-inside: avoid;
        box-shadow: none;
        border: 1px solid #000;
        background: white;
    }

    .player-name,
    .ranking-name,
    .team-header h4 {
        color: #000;
    }
}<|MERGE_RESOLUTION|>--- conflicted
+++ resolved
@@ -373,10 +373,7 @@
 
 .builder-settings {
     max-width: 800px;
-<<<<<<< HEAD
-=======
     margin: 0;
->>>>>>> b1c7baa8
 }
 
 .builder-settings h3 {
